extern crate byteorder;
extern crate rustc_serialize;
extern crate rusqlite;
extern crate time;
#[macro_use]
extern crate nickel;

<<<<<<< HEAD
mod serdes;
=======
mod server;

use rustc_serialize::base64::ToBase64;
use rustc_serialize::base64::Newline::*;
use rustc_serialize::base64::CharacterSet::*;
use rustc_serialize::base64::Config;
>>>>>>> 1db9544a

use nickel::{Nickel, HttpRouter};
use rusqlite::SqliteConnection;
use time::Timespec;
use server::start_server;

//
// DATA MODELS
//
#[derive(Debug)]
struct Link {
    id: u64,
    target: String,
    use_count: u64,
    created_at: Timespec
}

#[derive(Debug)]
struct LinkUse {
    id: u64,
    link_id: u64,
    browser_info: String,
    created_at: Timespec
}

//
// WEB SERVER
//
fn main() {
    for i in 0..300 {
        serdes::encode(i);
        serdes::decode(serdes::encode(i));
    }
<<<<<<< HEAD
    let mut server = Nickel::new();
    server.get("**", middleware!("Hello World"));
    server.listen("127.0.0.1:6767");
=======

    start_server();
>>>>>>> 1db9544a
}<|MERGE_RESOLUTION|>--- conflicted
+++ resolved
@@ -5,16 +5,13 @@
 #[macro_use]
 extern crate nickel;
 
-<<<<<<< HEAD
 mod serdes;
-=======
 mod server;
 
 use rustc_serialize::base64::ToBase64;
 use rustc_serialize::base64::Newline::*;
 use rustc_serialize::base64::CharacterSet::*;
 use rustc_serialize::base64::Config;
->>>>>>> 1db9544a
 
 use nickel::{Nickel, HttpRouter};
 use rusqlite::SqliteConnection;
@@ -48,12 +45,6 @@
         serdes::encode(i);
         serdes::decode(serdes::encode(i));
     }
-<<<<<<< HEAD
-    let mut server = Nickel::new();
-    server.get("**", middleware!("Hello World"));
-    server.listen("127.0.0.1:6767");
-=======
 
     start_server();
->>>>>>> 1db9544a
 }